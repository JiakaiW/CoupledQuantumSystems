import numpy as np
import scqubits
from functools import partial


############################################################################
#
#
# Functions for single qubit c_ops estimations
#
#
############################################################################


############################################################################
# T_phi
############################################################################

hbar = 1/(2*np.pi)
kB = 8.617333262e-5  # eV K−1
hbar_in_eVs = 6.5821e-16  # eV s
temp_in_mK = 20

def second_order_derivative(f, x0, rtol=1e-3, atol=1e-4, max_iter=50):
    h = 1e-3
    derivative_old = 0.0
    # print('\n')
    for i in range(max_iter):
        h /= 2
        derivative_new = (f(x0 + h) - 2 * f(x0) + f(x0 - h)) / h**2
        # print(derivative_new)
        if np.abs(derivative_new - derivative_old) < rtol*np.abs(derivative_old):
            return derivative_new
        derivative_old = derivative_new
    raise ValueError("Convergence not reached within the maxietam number of iterations")

def first_order_derivative(f, x0, rtol=1e-3, atol=1e-4, max_iter=50):
    h = 1e-3
    derivative_old = 0.0
    # print('\n')
    for i in range(max_iter):
        h /= 2
        derivative_new = (f(x0 + h) - f(x0 - h)) / (2 * h)
        # print(derivative_new)
        if np.abs(derivative_new - derivative_old) < rtol * np.abs(derivative_old):
            return derivative_new
        derivative_old = derivative_new
    raise ValueError("Convergence not reached within the maxietam number of iterations")

<<<<<<< HEAD
=======
def get_fluxonium_frequency(flux,EJ,EC,EL,i,j):
    qbt = scqubits.Fluxonium(EJ = EJ,EC = EC,EL =EL, cutoff = 110,flux = flux,truncated_dim=20)
    vals = qbt.eigenvals()
    return np.abs(vals[j]-vals[i])
>>>>>>> 0ec9d707

def diel_spectral_density(omega, EC,temp_in_mK = 20 ,tangent_ref = 1e-5):
    beta = 1 / (kB * temp_in_mK * 1e-3)  # 1/eV

    coth_arg = beta * hbar_in_eVs * np.abs(omega) / 2  # s GHZ
    coth_arg *= 1e9  # dimensionless
    return_val = np.where(omega < 0, 
                          1/2 * np.abs( 1 / np.tanh(coth_arg) - 1) , 
                          1/2 * np.abs( 1 / np.tanh(coth_arg) + 1) )

    omega_ref = 2*np.pi *6 # GHz
    epsilon = 0.15
    Q_cap = 1/(  2* tangent_ref * np.abs(omega/omega_ref)**epsilon ) 

    return_val *= hbar * np.abs(omega)**2   / (4 * EC * Q_cap)  # GHZ^2/GHZ = GHZ
    return return_val

def one_over_f_spectral_density(omega, EL,one_over_f_flux_noise_amplitude ):
    return_val = 2 * np.pi # dimensionless
    return_val *= (EL / hbar)**2  # GHz^2
    return_val *= one_over_f_flux_noise_amplitude**2  # GHz^2
    return_val /= omega  # GHz
    return np.abs(return_val)

<<<<<<< HEAD
############################################################################
# Fluxonium
############################################################################

def get_frequency(flux,EJ,EC,EL,i,j):
    qbt = scqubits.Fluxonium(EJ = EJ,EC = EC,EL =EL, cutoff = 110,flux = flux,truncated_dim=20)
    vals = qbt.eigenvals()
    return np.abs(vals[j]-vals[i])
=======

def T_phi(second_order_derivative, one_over_f_flux_noise_amplitude, first_order_derivative= 0 ):  # eqn (13) of Peter Groszkowski et al 2018 New J. Phys. 20 043053
    omega_uv = 3 * 2 * np.pi  # GHz
    omega_ir = 1e-9 * 2 * np.pi  # GHz
    t = 10e3  # ns
    A = one_over_f_flux_noise_amplitude  # in unit of Phi0

    first_order_part = 2 * A**2 * first_order_derivative**2
    first_order_part *= np.abs(np.log(omega_ir * t))

    second_order_part = 2 * A**4 * second_order_derivative**2  # Phi0^4 GHZ^2 / Phi0^4
    second_order_part *= (np.log(omega_uv / omega_ir)**2 + 2 * np.log(omega_ir * t)**2)  # GHZ^2
    return (first_order_part + second_order_part)  **(-1/2)  # ns
>>>>>>> 0ec9d707
<|MERGE_RESOLUTION|>--- conflicted
+++ resolved
@@ -47,13 +47,10 @@
         derivative_old = derivative_new
     raise ValueError("Convergence not reached within the maxietam number of iterations")
 
-<<<<<<< HEAD
-=======
 def get_fluxonium_frequency(flux,EJ,EC,EL,i,j):
     qbt = scqubits.Fluxonium(EJ = EJ,EC = EC,EL =EL, cutoff = 110,flux = flux,truncated_dim=20)
     vals = qbt.eigenvals()
     return np.abs(vals[j]-vals[i])
->>>>>>> 0ec9d707
 
 def diel_spectral_density(omega, EC,temp_in_mK = 20 ,tangent_ref = 1e-5):
     beta = 1 / (kB * temp_in_mK * 1e-3)  # 1/eV
@@ -78,16 +75,9 @@
     return_val /= omega  # GHz
     return np.abs(return_val)
 
-<<<<<<< HEAD
 ############################################################################
 # Fluxonium
 ############################################################################
-
-def get_frequency(flux,EJ,EC,EL,i,j):
-    qbt = scqubits.Fluxonium(EJ = EJ,EC = EC,EL =EL, cutoff = 110,flux = flux,truncated_dim=20)
-    vals = qbt.eigenvals()
-    return np.abs(vals[j]-vals[i])
-=======
 
 def T_phi(second_order_derivative, one_over_f_flux_noise_amplitude, first_order_derivative= 0 ):  # eqn (13) of Peter Groszkowski et al 2018 New J. Phys. 20 043053
     omega_uv = 3 * 2 * np.pi  # GHz
@@ -101,4 +91,8 @@
     second_order_part = 2 * A**4 * second_order_derivative**2  # Phi0^4 GHZ^2 / Phi0^4
     second_order_part *= (np.log(omega_uv / omega_ir)**2 + 2 * np.log(omega_ir * t)**2)  # GHZ^2
     return (first_order_part + second_order_part)  **(-1/2)  # ns
->>>>>>> 0ec9d707
+
+def get_frequency(flux,EJ,EC,EL,i,j):
+    qbt = scqubits.Fluxonium(EJ = EJ,EC = EC,EL =EL, cutoff = 110,flux = flux,truncated_dim=20)
+    vals = qbt.eigenvals()
+    return np.abs(vals[j]-vals[i])